--- conflicted
+++ resolved
@@ -34,13 +34,9 @@
                'NPoints': 1e5 # Number of stars to sample if we just sample present-day stars
     }
 
-<<<<<<< HEAD
-T0_dat_path = os.environ['UCB_GOOGLE_DRIVE_DIR'] + '/simulated_binary_populations/monte_carlo_comparisons/' + ModelParams['RunWave'] + '/' + ModelParams['RunSubType'] + '/' + ModelParams['Code'] + '_T0.hdf5'  # Path to the T0 data file
-write_path = os.environ['UCB_GOOGLE_DRIVE_DIR'] + '/simulated_galaxy_populations/monte_carlo_comparisons/' + ModelParams['RunWave'] + '/' + ModelParams['RunSubType'] + '/' + ModelParams['Code'] + '_Galaxy_LISA_Candidates_Bin_Data.csv'  # Path to save the Galaxy DataFrame
-=======
+
 T0_dat_path = os.environ['UCB_GOOGLE_DRIVE_DIR'] + '/simulated_binary_populations/monte_carlo_comparisons/' + ModelParams['RunWave'] + '/' + ModelParams['RunSubType'] + '/' + ModelParams['Code'] + '_T0.hdf5'  # FilePath to the T0 data file
 write_path = os.environ['UCB_GOOGLE_DRIVE_DIR'] + '/simulated_galaxy_populations/monte_carlo_comparisons/' + ModelParams['RunWave'] + '/' + ModelParams['RunSubType'] + '/' + ModelParams['Code']  # Partial Filepath save the Galaxy DataFrame
->>>>>>> c18c4bab
 
 
 # Import the Galaxy class from galaxy
